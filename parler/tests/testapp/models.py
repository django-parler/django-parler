--- conflicted
+++ resolved
@@ -145,7 +145,13 @@
     tr_title = models.CharField(max_length=200)
 
 
-<<<<<<< HEAD
+class ForeignKeyTranslationModel(TranslatableModel):
+    translations = TranslatedFields(
+        translated_foreign = models.ForeignKey('RegularModel'),
+    )
+    shared = models.CharField(max_length=200)
+
+
 # Prevent regression of issue #51:
 # These classes are just copied from the docs, on how to combine polymorphic with parler
 # Currently on Django-1.7 this does not work, its not even possible to create a migration
@@ -170,10 +176,3 @@
     translations = TranslatedFields(
         identifier=models.CharField(blank=False, default='', max_length=255)
     )
-=======
-class ForeignKeyTranslationModel(TranslatableModel):
-    translations = TranslatedFields(
-        translated_foreign = models.ForeignKey('RegularModel'),
-    )
-    shared = models.CharField(max_length=200)
->>>>>>> 7a6a9371
